#![doc = include_str!("../README.md")]
#![cfg_attr(docsrs, feature(doc_cfg))]
#![deny(missing_docs)]
#![deny(warnings)]

use std::{collections::HashMap, str, sync::Arc};

use anyhow::anyhow;
use futures::{FutureExt as _, TryFutureExt};
use juniper::{
    http::{GraphQLBatchRequest, GraphQLRequest},
    ScalarValue,
};
use tokio::task;
use warp::{body, filters::BoxedFilter, http, hyper::body::Bytes, query, Filter};

/// Make a filter for graphql queries/mutations.
///
/// The `schema` argument is your juniper schema.
///
/// The `context_extractor` argument should be a filter that provides the GraphQL context required by the schema.
///
/// In order to avoid blocking, this helper will use the `tokio_threadpool` threadpool created by hyper to resolve GraphQL requests.
///
/// Example:
///
/// ```
/// # use std::sync::Arc;
/// # use warp::Filter;
/// # use juniper::{graphql_object, EmptyMutation, EmptySubscription, RootNode};
/// # use juniper_warp::make_graphql_filter;
/// #
/// type UserId = String;
/// # #[derive(Debug)]
/// struct AppState(Vec<i64>);
/// struct ExampleContext(Arc<AppState>, UserId);
/// # impl juniper::Context for ExampleContext {}
///
/// struct QueryRoot;
///
/// #[graphql_object(context = ExampleContext)]
/// impl QueryRoot {
///     fn say_hello(context: &ExampleContext) -> String {
///         format!(
///             "good morning {}, the app state is {:?}",
///             context.1,
///             context.0,
///         )
///     }
/// }
///
/// let schema = RootNode::new(QueryRoot, EmptyMutation::new(), EmptySubscription::new());
///
/// let app_state = Arc::new(AppState(vec![3, 4, 5]));
/// let app_state = warp::any().map(move || app_state.clone());
///
/// let context_extractor = warp::any()
///     .and(warp::header::<String>("authorization"))
///     .and(app_state)
///     .map(|auth_header: String, app_state: Arc<AppState>| {
///         let user_id = auth_header; // we believe them
///         ExampleContext(app_state, user_id)
///     })
///     .boxed();
///
/// let graphql_filter = make_graphql_filter(schema, context_extractor);
///
/// let graphql_endpoint = warp::path("graphql")
///     .and(warp::post())
///     .and(graphql_filter);
/// ```
pub fn make_graphql_filter<Query, Mutation, Subscription, CtxT, S>(
    schema: impl Into<Arc<juniper::RootNode<'static, Query, Mutation, Subscription, S>>>,
    context_extractor: BoxedFilter<(CtxT,)>,
) -> BoxedFilter<(http::Response<Vec<u8>>,)>
where
    Query: juniper::GraphQLTypeAsync<S, Context = CtxT> + Send + 'static,
    Query::TypeInfo: Send + Sync,
    Mutation: juniper::GraphQLTypeAsync<S, Context = CtxT> + Send + 'static,
    Mutation::TypeInfo: Send + Sync,
    Subscription: juniper::GraphQLSubscriptionType<S, Context = CtxT> + Send + 'static,
    Subscription::TypeInfo: Send + Sync,
    CtxT: Send + Sync + 'static,
    S: ScalarValue + Send + Sync + 'static,
{
    let schema = schema.into();
    let post_json_schema = schema.clone();
    let post_graphql_schema = schema.clone();

    let handle_post_json_request = move |context: CtxT, req: GraphQLBatchRequest<S>| {
        let schema = post_json_schema.clone();
        async move {
            let resp = req.execute(&schema, &context).await;

            Ok::<_, warp::Rejection>(build_response(
                serde_json::to_vec(&resp)
                    .map(|json| (json, resp.is_ok()))
                    .map_err(Into::into),
            ))
        }
    };
    let post_json_filter = warp::post()
        .and(context_extractor.clone())
        .and(body::json())
        .and_then(handle_post_json_request);

    let handle_post_graphql_request = move |context: CtxT, body: Bytes| {
        let schema = post_graphql_schema.clone();
        async move {
            let query = str::from_utf8(body.as_ref())
                .map_err(|e| anyhow!("Request body query is not a valid UTF-8 string: {e}"))?;
            let req = GraphQLRequest::new(query.into(), None, None);

            let resp = req.execute(&schema, &context).await;

            Ok((serde_json::to_vec(&resp)?, resp.is_ok()))
        }
        .then(|res| async { Ok::<_, warp::Rejection>(build_response(res)) })
    };
    let post_graphql_filter = warp::post()
        .and(context_extractor.clone())
        .and(body::bytes())
        .and_then(handle_post_graphql_request);

    let handle_get_request = move |context: CtxT, mut qry: HashMap<String, String>| {
        let schema = schema.clone();
        async move {
            let req = GraphQLRequest::new(
                qry.remove("query")
                    .ok_or_else(|| anyhow!("Missing GraphQL query string in query parameters"))?,
                qry.remove("operation_name"),
                qry.remove("variables")
                    .map(|vs| serde_json::from_str(&vs))
                    .transpose()?,
            );

            let resp = req.execute(&schema, &context).await;

            Ok((serde_json::to_vec(&resp)?, resp.is_ok()))
        }
        .then(|res| async move { Ok::<_, warp::Rejection>(build_response(res)) })
    };
    let get_filter = warp::get()
        .and(context_extractor)
        .and(query::query())
        .and_then(handle_get_request);

    get_filter
        .or(post_json_filter)
        .unify()
        .or(post_graphql_filter)
        .unify()
        .boxed()
}

/// Make a synchronous filter for graphql endpoint.
pub fn make_graphql_filter_sync<Query, Mutation, Subscription, CtxT, S>(
    schema: impl Into<Arc<juniper::RootNode<'static, Query, Mutation, Subscription, S>>>,
    context_extractor: BoxedFilter<(CtxT,)>,
) -> BoxedFilter<(http::Response<Vec<u8>>,)>
where
    Query: juniper::GraphQLType<S, Context = CtxT, TypeInfo = ()> + Send + Sync + 'static,
    Mutation: juniper::GraphQLType<S, Context = CtxT, TypeInfo = ()> + Send + Sync + 'static,
    Subscription: juniper::GraphQLType<S, Context = CtxT, TypeInfo = ()> + Send + Sync + 'static,
    CtxT: Send + Sync + 'static,
    S: ScalarValue + Send + Sync + 'static,
{
    let schema = schema.into();
    let post_json_schema = schema.clone();
    let post_graphql_schema = schema.clone();

    let handle_post_json_request = move |context: CtxT, req: GraphQLBatchRequest<S>| {
        let schema = post_json_schema.clone();
        async move {
            let res = task::spawn_blocking(move || {
                let resp = req.execute_sync(&schema, &context);
                Ok((serde_json::to_vec(&resp)?, resp.is_ok()))
            })
            .await?;

            Ok(build_response(res))
        }
        .map_err(|e: task::JoinError| warp::reject::custom(JoinError(e)))
    };
    let post_json_filter = warp::post()
        .and(context_extractor.clone())
        .and(body::json())
        .and_then(handle_post_json_request);

    let handle_post_graphql_request = move |context: CtxT, body: Bytes| {
        let schema = post_graphql_schema.clone();
        async move {
            let res = task::spawn_blocking(move || {
                let query = str::from_utf8(body.as_ref())
                    .map_err(|e| anyhow!("Request body is not a valid UTF-8 string: {e}"))?;
                let req = GraphQLRequest::new(query.into(), None, None);

                let resp = req.execute_sync(&schema, &context);
                Ok((serde_json::to_vec(&resp)?, resp.is_ok()))
            })
            .await?;

            Ok(build_response(res))
        }
        .map_err(|e: task::JoinError| warp::reject::custom(JoinError(e)))
    };
    let post_graphql_filter = warp::post()
        .and(context_extractor.clone())
        .and(body::bytes())
        .and_then(handle_post_graphql_request);

    let handle_get_request = move |context: CtxT, mut qry: HashMap<String, String>| {
        let schema = schema.clone();
        async move {
            let res = task::spawn_blocking(move || {
                let req = GraphQLRequest::new(
                    qry.remove("query").ok_or_else(|| {
                        anyhow!("Missing GraphQL query string in query parameters")
                    })?,
                    qry.remove("operation_name"),
                    qry.remove("variables")
                        .map(|vs| serde_json::from_str(&vs))
                        .transpose()?,
                );

                let resp = req.execute_sync(&schema, &context);
                Ok((serde_json::to_vec(&resp)?, resp.is_ok()))
            })
            .await?;

            Ok(build_response(res))
        }
        .map_err(|e: task::JoinError| warp::reject::custom(JoinError(e)))
    };
    let get_filter = warp::get()
        .and(context_extractor)
        .and(query::query())
        .and_then(handle_get_request);

    get_filter
        .or(post_json_filter)
        .unify()
        .or(post_graphql_filter)
        .unify()
        .boxed()
}

/// Error raised by `tokio_threadpool` if the thread pool has been shutdown.
///
/// Wrapper type is needed as inner type does not implement `warp::reject::Reject`.
#[derive(Debug)]
pub struct JoinError(task::JoinError);

impl warp::reject::Reject for JoinError {}

fn build_response(response: Result<(Vec<u8>, bool), anyhow::Error>) -> http::Response<Vec<u8>> {
    match response {
        Ok((body, is_ok)) => http::Response::builder()
            .status(if is_ok { 200 } else { 400 })
            .header("content-type", "application/json")
            .body(body)
            .expect("response is valid"),
        Err(_) => http::Response::builder()
            .status(http::StatusCode::INTERNAL_SERVER_ERROR)
            .body(Vec::new())
            .expect("status code is valid"),
    }
}

/// Create a filter that replies with an HTML page containing GraphiQL. This does not handle routing, so you can mount it on any endpoint.
///
/// For example:
///
/// ```
/// # use warp::Filter;
/// # use juniper_warp::graphiql_filter;
/// #
/// let graphiql_route = warp::path("graphiql").and(graphiql_filter("/graphql",
/// None));
/// ```
///
/// Or with subscriptions support, provide the subscriptions endpoint URL:
///
/// ```
/// # use warp::Filter;
/// # use juniper_warp::graphiql_filter;
/// #
/// let graphiql_route = warp::path("graphiql").and(graphiql_filter("/graphql",
/// Some("ws://localhost:8080/subscriptions")));
/// ```
pub fn graphiql_filter(
    graphql_endpoint_url: &'static str,
    subscriptions_endpoint: Option<&'static str>,
) -> warp::filters::BoxedFilter<(http::Response<Vec<u8>>,)> {
    warp::any()
        .map(move || graphiql_response(graphql_endpoint_url, subscriptions_endpoint))
        .boxed()
}

fn graphiql_response(
    graphql_endpoint_url: &'static str,
    subscriptions_endpoint: Option<&'static str>,
) -> http::Response<Vec<u8>> {
    http::Response::builder()
        .header("content-type", "text/html;charset=utf-8")
        .body(
            juniper::http::graphiql::graphiql_source(graphql_endpoint_url, subscriptions_endpoint)
                .into_bytes(),
        )
        .expect("response is valid")
}

/// Create a filter that replies with an HTML page containing GraphQL Playground. This does not handle routing, so you can mount it on any endpoint.
pub fn playground_filter(
    graphql_endpoint_url: &'static str,
    subscriptions_endpoint_url: Option<&'static str>,
) -> warp::filters::BoxedFilter<(http::Response<Vec<u8>>,)> {
    warp::any()
        .map(move || playground_response(graphql_endpoint_url, subscriptions_endpoint_url))
        .boxed()
}

fn playground_response(
    graphql_endpoint_url: &'static str,
    subscriptions_endpoint_url: Option<&'static str>,
) -> http::Response<Vec<u8>> {
    http::Response::builder()
        .header("content-type", "text/html;charset=utf-8")
        .body(
            juniper::http::playground::playground_source(
                graphql_endpoint_url,
                subscriptions_endpoint_url,
            )
            .into_bytes(),
        )
        .expect("response is valid")
}

/// `juniper_warp` subscriptions handler implementation.
/// Cannot be merged to `juniper_warp` yet as GraphQL over WS[1]
/// is not fully supported in current implementation.
///
/// *Note: this implementation is in an alpha state.*
///
/// [1]: https://github.com/apollographql/subscriptions-transport-ws/blob/master/PROTOCOL.md
#[cfg(feature = "subscriptions")]
pub mod subscriptions {
    use std::{fmt, sync::Arc};

    use futures::TryStreamExt as _;
    use juniper::{
        futures::{
            future::{self, Either},
            sink::SinkExt,
            stream::StreamExt,
        },
        GraphQLSubscriptionType, GraphQLTypeAsync, RootNode, ScalarValue,
    };
<<<<<<< HEAD
    use juniper_graphql_transport_ws;
    use juniper_graphql_ws;
=======
    use juniper_graphql_ws::{ArcSchema, ClientMessage, Connection, Init, WebsocketError};
>>>>>>> 59ab64a1

    struct Message(warp::ws::Message);

    impl<S: ScalarValue> TryFrom<Message> for juniper_graphql_ws::ClientMessage<S> {
        type Error = serde_json::Error;

        fn try_from(msg: Message) -> serde_json::Result<Self> {
            serde_json::from_slice(msg.0.as_bytes())
        }
    }

    impl<S: ScalarValue> TryFrom<Message> for juniper_graphql_transport_ws::ClientMessage<S> {
        type Error = serde_json::Error;

        fn try_from(msg: Message) -> serde_json::Result<Self> {
            serde_json::from_slice(msg.0.as_bytes())
        }
    }

    /// Errors that can happen while serving a connection.
    #[derive(Debug)]
    pub enum Error {
        /// Errors that can happen in Warp while serving a connection.
        Warp(warp::Error),

        /// Errors that can happen while serializing outgoing messages. Note that errors that occur
        /// while deserializing incoming messages are handled internally by the protocol.
        Serde(serde_json::Error),

        /// Errors that can happen while communication with Juniper
        Juniper(WebsocketError),
    }

    impl fmt::Display for Error {
        fn fmt(&self, f: &mut fmt::Formatter<'_>) -> fmt::Result {
            write!(f, "{:?}", self)
        }
    }

    impl std::error::Error for Error {}

    impl From<warp::Error> for Error {
        fn from(err: warp::Error) -> Self {
            Self::Warp(err)
        }
    }

    impl From<WebsocketError> for Error {
        fn from(err: WebsocketError) -> Self {
            Self::Juniper(err)
        }
    }

    /// Serves the graphql-ws protocol over a WebSocket connection.
    ///
    /// The `init` argument is used to provide the context and additional configuration for
    /// connections. This can be a `juniper_graphql_ws::ConnectionConfig` if the context and
    /// configuration are already known, or it can be a closure that gets executed asynchronously
    /// when the client sends the ConnectionInit message. Using a closure allows you to perform
    /// authentication based on the parameters provided by the client.
    ///
    /// This protocol has been deprecated in favor of the `graphql-transport-ws` protocol, which is
    /// provided by the `serve_graphql_transport_ws` function.
    pub async fn serve_graphql_ws<Query, Mutation, Subscription, CtxT, S, I>(
        websocket: warp::ws::WebSocket,
        root_node: Arc<RootNode<'static, Query, Mutation, Subscription, S>>,
        init: I,
    ) -> Result<(), Error>
    where
        Query: GraphQLTypeAsync<S, Context = CtxT> + Send + 'static,
        Query::TypeInfo: Send + Sync,
        Mutation: GraphQLTypeAsync<S, Context = CtxT> + Send + 'static,
        Mutation::TypeInfo: Send + Sync,
        Subscription: GraphQLSubscriptionType<S, Context = CtxT> + Send + 'static,
        Subscription::TypeInfo: Send + Sync,
        CtxT: Unpin + Send + Sync + 'static,
        S: ScalarValue + Send + Sync + 'static,
        I: juniper_graphql_ws::Init<S, CtxT> + Send,
    {
        let (ws_tx, ws_rx) = websocket.split();
        let (s_tx, s_rx) =
            juniper_graphql_ws::Connection::new(juniper_graphql_ws::ArcSchema(root_node), init)
                .split();

        let ws_rx = ws_rx.map(|r| r.map(Message)).map_err(Error::Warp);
        let s_rx = s_rx.map(|msg| {
            serde_json::to_string(&msg)
                .map(warp::ws::Message::text)
                .map_err(Error::Serde)
        });

        match future::select(
            ws_rx.forward(s_tx.sink_err_into()),
            s_rx.forward(ws_tx.sink_err_into()),
        )
        .await
        {
            Either::Left((r, _)) => r,
            Either::Right((r, _)) => r,
        }
    }

    /// Serves the graphql-transport-ws protocol over a WebSocket connection.
    ///
    /// The `init` argument is used to provide the context and additional configuration for
    /// connections. This can be a `juniper_graphql_transport_ws::ConnectionConfig` if the context and
    /// configuration are already known, or it can be a closure that gets executed asynchronously
    /// when the client sends the ConnectionInit message. Using a closure allows you to perform
    /// authentication based on the parameters provided by the client.
    pub async fn serve_graphql_transport_ws<Query, Mutation, Subscription, CtxT, S, I>(
        websocket: warp::ws::WebSocket,
        root_node: Arc<RootNode<'static, Query, Mutation, Subscription, S>>,
        init: I,
    ) -> Result<(), Error>
    where
        Query: GraphQLTypeAsync<S, Context = CtxT> + Send + 'static,
        Query::TypeInfo: Send + Sync,
        Mutation: GraphQLTypeAsync<S, Context = CtxT> + Send + 'static,
        Mutation::TypeInfo: Send + Sync,
        Subscription: GraphQLSubscriptionType<S, Context = CtxT> + Send + 'static,
        Subscription::TypeInfo: Send + Sync,
        CtxT: Unpin + Send + Sync + 'static,
        S: ScalarValue + Send + Sync + 'static,
        I: juniper_graphql_transport_ws::Init<S, CtxT> + Send,
    {
        let (ws_tx, ws_rx) = websocket.split();
        let (s_tx, s_rx) = juniper_graphql_transport_ws::Connection::new(
            juniper_graphql_transport_ws::ArcSchema(root_node),
            init,
        )
        .split();

        let ws_rx = ws_rx.map(|r| r.map(Message));
        let s_rx = s_rx.map(|output| match output {
            juniper_graphql_transport_ws::Output::Message(msg) => serde_json::to_string(&msg)
                .map(warp::ws::Message::text)
                .map_err(Error::Serde),
            juniper_graphql_transport_ws::Output::Close { code, message } => {
                Ok(warp::ws::Message::close_with(code, message))
            }
        });

        match future::select(
            ws_rx.forward(s_tx.sink_err_into()),
            s_rx.forward(ws_tx.sink_err_into()),
        )
        .await
        {
            Either::Left((r, _)) => r.map_err(|e| e.into()),
            Either::Right((r, _)) => r,
        }
    }
}

#[cfg(test)]
mod tests {
    use super::*;
    use warp::{http, test::request};

    #[test]
    fn graphiql_response_does_not_panic() {
        graphiql_response("/abcd", None);
    }

    #[tokio::test]
    async fn graphiql_endpoint_matches() {
        let filter = warp::get()
            .and(warp::path("graphiql"))
            .and(graphiql_filter("/graphql", None));
        let result = request()
            .method("GET")
            .path("/graphiql")
            .header("accept", "text/html")
            .filter(&filter)
            .await;

        assert!(result.is_ok());
    }

    #[tokio::test]
    async fn graphiql_endpoint_returns_graphiql_source() {
        let filter = warp::get()
            .and(warp::path("dogs-api"))
            .and(warp::path("graphiql"))
            .and(graphiql_filter("/dogs-api/graphql", None));
        let response = request()
            .method("GET")
            .path("/dogs-api/graphiql")
            .header("accept", "text/html")
            .reply(&filter)
            .await;

        assert_eq!(response.status(), http::StatusCode::OK);
        assert_eq!(
            response.headers().get("content-type").unwrap(),
            "text/html;charset=utf-8"
        );
        let body = String::from_utf8(response.body().to_vec()).unwrap();

        assert!(body.contains("<script>var GRAPHQL_URL = '/dogs-api/graphql';</script>"));
    }

    #[tokio::test]
    async fn graphiql_endpoint_with_subscription_matches() {
        let filter = warp::get().and(warp::path("graphiql")).and(graphiql_filter(
            "/graphql",
            Some("ws:://localhost:8080/subscriptions"),
        ));
        let result = request()
            .method("GET")
            .path("/graphiql")
            .header("accept", "text/html")
            .filter(&filter)
            .await;

        assert!(result.is_ok());
    }

    #[tokio::test]
    async fn playground_endpoint_matches() {
        let filter = warp::get()
            .and(warp::path("playground"))
            .and(playground_filter("/graphql", Some("/subscripitons")));

        let result = request()
            .method("GET")
            .path("/playground")
            .header("accept", "text/html")
            .filter(&filter)
            .await;

        assert!(result.is_ok());
    }

    #[tokio::test]
    async fn playground_endpoint_returns_playground_source() {
        let filter = warp::get()
            .and(warp::path("dogs-api"))
            .and(warp::path("playground"))
            .and(playground_filter(
                "/dogs-api/graphql",
                Some("/dogs-api/subscriptions"),
            ));
        let response = request()
            .method("GET")
            .path("/dogs-api/playground")
            .header("accept", "text/html")
            .reply(&filter)
            .await;

        assert_eq!(response.status(), http::StatusCode::OK);
        assert_eq!(
            response.headers().get("content-type").unwrap(),
            "text/html;charset=utf-8"
        );
        let body = String::from_utf8(response.body().to_vec()).unwrap();

        assert!(body.contains("GraphQLPlayground.init(root, { endpoint: '/dogs-api/graphql', subscriptionEndpoint: '/dogs-api/subscriptions' })"));
    }

    #[tokio::test]
    async fn graphql_handler_works_json_post() {
        use juniper::{
            tests::fixtures::starwars::schema::{Database, Query},
            EmptyMutation, EmptySubscription, RootNode,
        };

        type Schema =
            juniper::RootNode<'static, Query, EmptyMutation<Database>, EmptySubscription<Database>>;

        let schema: Schema = RootNode::new(
            Query,
            EmptyMutation::<Database>::new(),
            EmptySubscription::<Database>::new(),
        );

        let state = warp::any().map(Database::new);
        let filter = warp::path("graphql2").and(make_graphql_filter(schema, state.boxed()));

        let response = request()
            .method("POST")
            .path("/graphql2")
            .header("accept", "application/json")
            .header("content-type", "application/json")
            .body(r#"{ "variables": null, "query": "{ hero(episode: NEW_HOPE) { name } }" }"#)
            .reply(&filter)
            .await;

        assert_eq!(response.status(), http::StatusCode::OK);
        assert_eq!(
            response.headers().get("content-type").unwrap(),
            "application/json",
        );
        assert_eq!(
            String::from_utf8(response.body().to_vec()).unwrap(),
            r#"{"data":{"hero":{"name":"R2-D2"}}}"#
        );
    }

    #[tokio::test]
    async fn batch_requests_work() {
        use juniper::{
            tests::fixtures::starwars::schema::{Database, Query},
            EmptyMutation, EmptySubscription, RootNode,
        };

        type Schema =
            juniper::RootNode<'static, Query, EmptyMutation<Database>, EmptySubscription<Database>>;

        let schema: Schema = RootNode::new(
            Query,
            EmptyMutation::<Database>::new(),
            EmptySubscription::<Database>::new(),
        );

        let state = warp::any().map(Database::new);
        let filter = warp::path("graphql2").and(make_graphql_filter(schema, state.boxed()));

        let response = request()
            .method("POST")
            .path("/graphql2")
            .header("accept", "application/json")
            .header("content-type", "application/json")
            .body(
                r#"[
                     { "variables": null, "query": "{ hero(episode: NEW_HOPE) { name } }" },
                     { "variables": null, "query": "{ hero(episode: EMPIRE) { id name } }" }
                 ]"#,
            )
            .reply(&filter)
            .await;

        assert_eq!(response.status(), http::StatusCode::OK);
        assert_eq!(
            String::from_utf8(response.body().to_vec()).unwrap(),
            r#"[{"data":{"hero":{"name":"R2-D2"}}},{"data":{"hero":{"id":"1000","name":"Luke Skywalker"}}}]"#
        );
        assert_eq!(
            response.headers().get("content-type").unwrap(),
            "application/json",
        );
    }

    #[test]
    fn batch_request_deserialization_can_fail() {
        let json = r#"blah"#;
        let result: Result<GraphQLBatchRequest, _> = serde_json::from_str(json);

        assert!(result.is_err());
    }
}

#[cfg(test)]
mod tests_http_harness {
    use juniper::{
        http::tests::{run_http_test_suite, HttpIntegration, TestResponse},
        tests::fixtures::starwars::schema::{Database, Query},
        EmptyMutation, EmptySubscription, RootNode,
    };
    use warp::{
        filters::{path, BoxedFilter},
        Filter,
    };

    use super::*;

    struct TestWarpIntegration {
        filter: BoxedFilter<(http::Response<Vec<u8>>,)>,
    }

    impl TestWarpIntegration {
        fn new(is_sync: bool) -> Self {
            let schema = RootNode::new(
                Query,
                EmptyMutation::<Database>::new(),
                EmptySubscription::<Database>::new(),
            );
            let state = warp::any().map(Database::new);

            let filter = path::end().and(if is_sync {
                make_graphql_filter_sync(schema, state.boxed())
            } else {
                make_graphql_filter(schema, state.boxed())
            });
            Self {
                filter: filter.boxed(),
            }
        }

        fn make_request(&self, req: warp::test::RequestBuilder) -> TestResponse {
            let rt = tokio::runtime::Runtime::new().expect("Failed to create tokio::Runtime");
            make_test_response(rt.block_on(async move {
                req.filter(&self.filter).await.unwrap_or_else(|rejection| {
                    let code = if rejection.is_not_found() {
                        http::StatusCode::NOT_FOUND
                    } else if let Some(body::BodyDeserializeError { .. }) = rejection.find() {
                        http::StatusCode::BAD_REQUEST
                    } else {
                        http::StatusCode::INTERNAL_SERVER_ERROR
                    };
                    http::Response::builder()
                        .status(code)
                        .header("content-type", "application/json")
                        .body(Vec::new())
                        .unwrap()
                })
            }))
        }
    }

    impl HttpIntegration for TestWarpIntegration {
        fn get(&self, url: &str) -> TestResponse {
            use percent_encoding::{utf8_percent_encode, AsciiSet, CONTROLS};
            use url::Url;

            /// https://url.spec.whatwg.org/#query-state
            const QUERY_ENCODE_SET: &AsciiSet =
                &CONTROLS.add(b' ').add(b'"').add(b'#').add(b'<').add(b'>');

            let url = Url::parse(&format!("http://localhost:3000{url}")).expect("url to parse");

            let url: String = utf8_percent_encode(url.query().unwrap_or(""), QUERY_ENCODE_SET)
                .collect::<Vec<_>>()
                .join("");

            self.make_request(
                warp::test::request()
                    .method("GET")
                    .path(&format!("/?{url}")),
            )
        }

        fn post_json(&self, url: &str, body: &str) -> TestResponse {
            self.make_request(
                warp::test::request()
                    .method("POST")
                    .header("content-type", "application/json; charset=utf-8")
                    .path(url)
                    .body(body),
            )
        }

        fn post_graphql(&self, url: &str, body: &str) -> TestResponse {
            self.make_request(
                warp::test::request()
                    .method("POST")
                    .header("content-type", "application/graphql; charset=utf-8")
                    .path(url)
                    .body(body),
            )
        }
    }

    fn make_test_response(resp: http::Response<Vec<u8>>) -> TestResponse {
        TestResponse {
            status_code: resp.status().as_u16() as i32,
            body: Some(String::from_utf8(resp.body().to_owned()).unwrap()),
            content_type: resp
                .headers()
                .get("content-type")
                .expect("missing content-type header in warp response")
                .to_str()
                .expect("invalid content-type string")
                .into(),
        }
    }

    #[test]
    fn test_warp_integration() {
        run_http_test_suite(&TestWarpIntegration::new(false));
    }

    #[test]
    fn test_sync_warp_integration() {
        run_http_test_suite(&TestWarpIntegration::new(true));
    }
}<|MERGE_RESOLUTION|>--- conflicted
+++ resolved
@@ -356,12 +356,8 @@
         },
         GraphQLSubscriptionType, GraphQLTypeAsync, RootNode, ScalarValue,
     };
-<<<<<<< HEAD
     use juniper_graphql_transport_ws;
     use juniper_graphql_ws;
-=======
-    use juniper_graphql_ws::{ArcSchema, ClientMessage, Connection, Init, WebsocketError};
->>>>>>> 59ab64a1
 
     struct Message(warp::ws::Message);
 
@@ -392,7 +388,7 @@
         Serde(serde_json::Error),
 
         /// Errors that can happen while communication with Juniper
-        Juniper(WebsocketError),
+        Juniper(juniper_graphql_ws::WebsocketError),
     }
 
     impl fmt::Display for Error {
@@ -409,8 +405,8 @@
         }
     }
 
-    impl From<WebsocketError> for Error {
-        fn from(err: WebsocketError) -> Self {
+    impl From<juniper_graphql_ws::WebsocketError> for Error {
+        fn from(err: juniper_graphql_ws::WebsocketError) -> Self {
             Self::Juniper(err)
         }
     }
