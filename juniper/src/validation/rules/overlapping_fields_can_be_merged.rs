--- conflicted
+++ resolved
@@ -173,13 +173,6 @@
             );
 
             for frag_name2 in &fragment_names[i + 1..] {
-                // Prevent infinite fragment recursion. This case is
-                // caught by fragment validators, but because the validation is
-                // done in parallel we can't rely on fragments being
-                // non-recursive here.
-                if frag_name1 == frag_name2 {
-                    continue;
-                }
                 self.collect_conflicts_between_fragments(
                     &mut conflicts,
                     frag_name1,
@@ -203,15 +196,8 @@
     ) where
         S: ScalarValue,
     {
-<<<<<<< HEAD
-        // Prevent infinite fragment recursion. This case is
-        // caught by fragment validators, but because the validation is
-        // done in parallel we can't rely on fragments being
-        // non-recursive here.
-=======
         // Early return on fragment recursion, as it makes no sense.
         // Fragment recursions are prevented by `no_fragment_cycles` validator.
->>>>>>> 82761736
         if fragment_name1 == fragment_name2 {
             return;
         }
@@ -299,15 +285,8 @@
         self.collect_conflicts_between(conflicts, mutually_exclusive, field_map, &field_map2, ctx);
 
         for fragment_name2 in fragment_names2 {
-<<<<<<< HEAD
-            // Prevent infinite fragment recursion. This case is
-            // caught by fragment validators, but because the validation is
-            // done in parallel we can't rely on fragments being
-            // non-recursive here.
-=======
             // Early return on fragment recursion, as it makes no sense.
             // Fragment recursions are prevented by `no_fragment_cycles` validator.
->>>>>>> 82761736
             if fragment_name == fragment_name2 {
                 return;
             }
@@ -2297,26 +2276,6 @@
     }
 
     #[test]
-    fn handles_recursive_fragments() {
-        expect_passes_rule_with_schema::<
-            _,
-            EmptyMutation<()>,
-            EmptySubscription<()>,
-            _,
-            _,
-            DefaultScalarValue,
-        >(
-            QueryRoot,
-            EmptyMutation::new(),
-            EmptySubscription::new(),
-            factory,
-            r#"
-            fragment f on Query { ...f }
-        "#,
-        );
-    }
-
-    #[test]
     fn error_message_contains_hint_for_alias_conflict() {
         assert_eq!(
             &error_message("x", &Message("a and b are different fields".to_owned())),
